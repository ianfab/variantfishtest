--- conflicted
+++ resolved
@@ -4,12 +4,9 @@
 import random
 import warnings
 import argparse
-<<<<<<< HEAD
 import threading
 import logging
-=======
 import math  # NEW
->>>>>>> 78c7b729
 
 import stat_util
 import chess.uci
@@ -86,16 +83,12 @@
         # Number of threads to run concurrently
         self.threads = self.threads
 
-<<<<<<< HEAD
-        # Logging setup
-=======
         # NEW: additional stats
         self.white_wins = 0
         self.black_wins = 0
         self.draw_games = 0
         self.pentanomial = [0] * 5  # [LL, LD, DD/WL, WD, WW]
 
->>>>>>> 78c7b729
         if self.verbosity > 2:
             logging.basicConfig()
             chess.uci.LOGGER.setLevel(logging.DEBUG)
@@ -136,116 +129,6 @@
         else:
             warnings.warn(bookfile + " does not exist. Using starting position.")
 
-<<<<<<< HEAD
-=======
-    def init_game(self):
-        """Prepare for next game."""
-        self.bestmoves = []
-        self.wt = self.time
-        self.bt = self.time
-        for engine in self.engines:
-            engine.ucinewgame()
-            engine.setoption({"clear hash": True, "UCI_Variant": self.variant})
-
-    def play_game(self, white, black, pos="startpos"):
-        """Play a game and return the game result from white's point of view."""
-        res = None
-        offset = 0
-        if pos != "startpos" and " b " in pos:
-            offset = 1
-        while True:
-            index = white if (len(self.bestmoves) + offset) % 2 == 0 else black
-            e = self.engines[index]
-            h = self.info_handlers[index]
-            e.send_line("position " + pos + " moves " + " ".join(self.bestmoves))
-            bestmove, ponder = e.go(wtime=self.wt, btime=self.bt, winc=self.inc, binc=self.inc)
-            self.bestmoves.append(bestmove)
-
-            with h:
-                if 1 in h.info["score"]:
-                    # check for stalemate, checkmate and variant ending
-                    if not h.info["pv"] and bestmove == "(none)":
-                        warnings.warn("Reached final position. This might cause undefined behaviour.")
-                        if h.info["score"][1].cp == 0:
-                            return DRAW
-                        elif h.info["score"][1].mate == 0 and self.variant in ["giveaway", "losers"]:
-                            return WIN if index == white else LOSS
-                        elif h.info["score"][1].mate == 0:
-                            return LOSS if index == white else WIN
-                        else:
-                            raise Exception("Invalid game result.\nMove list: " + " ".join(self.bestmoves))
-                    # check for 3fold and 50 moves rule
-                    elif h.info["score"][1].cp == 0 and h.info["pv"] and len(h.info["pv"][1]) == 1:
-                        return DRAW
-                    # check for mate in 1
-                    elif h.info["score"][1].mate == 1:
-                        return WIN if index == white else LOSS
-                    # adjust time remaining on clock
-                    if index == white:
-                        self.wt += self.inc - h.info.get("time", 0)
-                        if self.wt < 0:
-                            self.time_losses[index] += 1
-                            return LOSS
-                    else:
-                        self.bt += self.inc - h.info.get("time", 0)
-                        if self.bt < 0:
-                            self.time_losses[index] += 1
-                            return WIN
-                else:
-                    raise Exception("Engine does not return a score.\nMove list: " + " ".join(self.bestmoves))
-
-    def process_game(self, white, black, pos="startpos"):
-        """Play a game and process the result."""
-        res = self.play_game(white, black, pos)
-
-        # NEW: per-colour tallies
-        if res == WIN:
-            self.white_wins += 1
-        elif res == LOSS:
-            self.black_wins += 1
-        else:
-            self.draw_games += 1
-
-        if self.verbosity > 1:
-            self.out.write(
-                "Game %d (%s):\n" % (sum(self.scores) + 1, self.variant) + pos + "\n" + " ".join(self.bestmoves) + "\n")
-        self.r.append(SCORES[res] if white == 0 else 1 - SCORES[res])
-        if white == 0 or res == DRAW:
-            self.scores[res] += 1
-        else:
-            self.scores[1 - res] += 1
-
-        # NEW: pentanomial update (after each game pair)
-        if len(self.r) % 2 == 0:
-            pair_score = self.r[-2] + self.r[-1]  # 0,0.5,1,1.5,2
-            eps = 1e-9
-            if abs(pair_score - 0.0) < eps:
-                idx = 0  # LL
-            elif abs(pair_score - 0.5) < eps:
-                idx = 1  # LD
-            elif abs(pair_score - 1.0) < eps:
-                idx = 2  # DD or WL
-            elif abs(pair_score - 1.5) < eps:
-                idx = 3  # WD
-            else:
-                idx = 4  # WW
-            self.pentanomial[idx] += 1
-
-        if self.verbosity > 1:
-            self.print_results()
-        elif self.verbosity > 0:
-            self.print_stats()
-        self.out.flush()
-
-    def print_stats(self):
-        """Print intermediate results."""
-        self.out.write(print_scores(self.scores) + " ")
-        if self.sprt:
-            self.out.write(sprt_stats(self.scores, self.elo0, self.elo1))
-        else:
-            self.out.write(elo_stats(self.scores))
-
->>>>>>> 78c7b729
     def print_settings(self):
         """Print settings for the test."""
         self.out.write("engine1:    %s\n" % self.engine_paths[0])
@@ -322,19 +205,44 @@
                 # Game 1: engine1 plays white.
                 if res1 == DRAW:
                     self.scores[DRAW] += 1
+                    self.draw_games += 1
                 else:
                     self.scores[res1] += 1
+                    if res1 == WIN:
+                        self.white_wins += 1
+                    else:
+                        self.black_wins += 1
                 # Game 2: engine1 plays black; use 1 - res if not a draw.
                 if res2 == DRAW:
                     self.scores[DRAW] += 1
+                    self.draw_games += 1
                 else:
                     self.scores[1 - res2] += 1
+                    if res2 == WIN:
+                        self.black_wins += 1  # engine1 was black, so black won
+                    else:
+                        self.white_wins += 1  # engine1 was black, so white won
                 # Update time loss counts
                 self.time_losses[0] += tl1
                 self.time_losses[1] += tl2
-                # Optionally, record per-game results (for later analysis)
+                # Record per-game results (for later analysis and pentanomial)
                 self.r.append(SCORES[res1])
                 self.r.append(1 - SCORES[res2])
+                # Update pentanomial after each game pair
+                if len(self.r) >= 2:
+                    pair_score = self.r[-2] + self.r[-1]  # 0,0.5,1,1.5,2
+                    eps = 1e-9
+                    if abs(pair_score - 0.0) < eps:
+                        idx = 0  # LL
+                    elif abs(pair_score - 0.5) < eps:
+                        idx = 1  # LD
+                    elif abs(pair_score - 1.0) < eps:
+                        idx = 2  # DD or WL
+                    elif abs(pair_score - 1.5) < eps:
+                        idx = 3  # WD
+                    else:
+                        idx = 4  # WW
+                    self.pentanomial[idx] += 1
                 # Print intermediate stats if verbosity > 0
                 if self.verbosity > 1:
                     self.print_results()
